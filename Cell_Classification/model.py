import numpy as np
import random
import torch
import os
from pathlib import Path
from PIL import Image, ImageOps
from torchvision import transforms
from src.models.model import SimpleClassifier
from src.data.make_dataset import PadToSize
from src.utils import tif_to_ndarray
import torch.nn.functional as F

# Get the script's directory
script_dir = Path(__file__).resolve()
# Go two levels up from the script's directory
parent_parent_dir = script_dir.parent
# Change the current working directory to the parent-parent directory
os.chdir(parent_parent_dir)

# ### CALL YOUR CUSTOM MODEL VIA THIS FUNCTION ###
# def predict(image: np.ndarray) -> int:

#     is_homogenous = example_model(image)

#     return is_homogenous


# def example_model(image) -> int:

#     is_homogenous = random.randint(0, 1)

#     return is_homogenous


<<<<<<< HEAD
    model = SimpleClassifier(num_classes=2)  
    model.load_state_dict(torch.load('/dtu/blackhole/00/156512/DM-i-AI-2024/Cell_Classification/resnet16_dummy.pth'))
=======

def predict_local() -> int:
    device = torch.device("cuda" if torch.cuda.is_available() else "cpu")
    model = SimpleClassifier(num_classes=2).to(device)
    model.load_state_dict(torch.load('/home/azureuser/DM-i-AI-2024/Cell_Classification/model.pth', map_location=device, weights_only=True))
>>>>>>> 5550e326
    model.eval()

    target_width = 1500
    target_height = 1470
    transform = transforms.Compose([
                                    PadToSize(target_width=target_width, target_height=target_height),  # Custom padding transform
                                    transforms.Grayscale(num_output_channels=3),
                                    transforms.ToTensor()])
    
    image_dir = "data/training"
    img_path = os.path.join(image_dir, "001.tif")
    image = tif_to_ndarray(img_path)
    image = Image.fromarray(image)
    image = transform(image)
    # Move image tensor to the same device as the model
    image = image.unsqueeze(0).to(device)

    logits = model(image)
    # Apply softmax to convert logits to probabilities
    probabilities = F.softmax(logits, dim=1)
    # Get the predicted class (the index of the highest probability)
    predicted_class = torch.argmax(probabilities, dim=1)

    return predicted_class

target_width = 1500
target_height = 1470
transform = transforms.Compose([
                                PadToSize(target_width=target_width, target_height=target_height),  # Custom padding transform
                                transforms.Grayscale(num_output_channels=3),
                                transforms.ToTensor()])

device = torch.device("cuda" if torch.cuda.is_available() else "cpu")
model = SimpleClassifier(num_classes=2).to(device)
model.load_state_dict(torch.load('/home/azureuser/DM-i-AI-2024/Cell_Classification/model.pth', map_location=device, weights_only=True))
model.eval()

def predict(image: np.ndarray) -> int:
    image = image['image']
    image = Image.fromarray(image)
    image = transform(image)
    image = image.unsqueeze(0).to(device)
    logits = model(image)
    probabilities = F.softmax(logits, dim=1)
    # Get the predicted class (the index of the highest probability)
    is_homogenous = torch.argmax(probabilities, dim=1)
    is_homogenous = is_homogenous.item()
    
    print("predicting: ",)
    return is_homogenous


# def test_predict():
#     image_dir = "data/training"
#     img_path = os.path.join(image_dir, "001.tif")
#     image = tif_to_ndarray(img_path)
#     is_homogenous = predict(image)
#     #is_homogenous = is_homogenous.item()
#     return is_homogenous

# is_homogenous=test_predict()<|MERGE_RESOLUTION|>--- conflicted
+++ resolved
@@ -32,16 +32,11 @@
 #     return is_homogenous
 
 
-<<<<<<< HEAD
-    model = SimpleClassifier(num_classes=2)  
-    model.load_state_dict(torch.load('/dtu/blackhole/00/156512/DM-i-AI-2024/Cell_Classification/resnet16_dummy.pth'))
-=======
 
 def predict_local() -> int:
     device = torch.device("cuda" if torch.cuda.is_available() else "cpu")
     model = SimpleClassifier(num_classes=2).to(device)
     model.load_state_dict(torch.load('/home/azureuser/DM-i-AI-2024/Cell_Classification/model.pth', map_location=device, weights_only=True))
->>>>>>> 5550e326
     model.eval()
 
     target_width = 1500
