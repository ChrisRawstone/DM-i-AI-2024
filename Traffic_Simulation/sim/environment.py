
from time import time
from time import sleep
from uuid import uuid4
import threading

from sumolib import checkBinary  # noqa
import traci  # noqa

import os
import sys
from multiprocessing import Queue
import yaml
import pathlib

from loguru import logger

sumo_version = "sumo"
sleep_time = 0

from dtos import (
    TrafficSimulationPredictRequestDto, VehicleDto, SignalDto, LegDto, AllowedGreenSignalCombinationDto
)

def load_configuration(configuration_file, start_time, test_duration_seconds):

    model_folder = pathlib.Path(configuration_file).parent

    with open(configuration_file, 'r') as cfile:
        configuration = yaml.safe_load(cfile)


    for intersection in configuration['intersections']:
        connections = []
        signal_groups = []
        legs = {}

        for group in intersection['groups']:
            signal_groups.append(group)

        for leg in intersection['legs']:
            l = {}
            l['name'] = leg['name']
            l['lanes'] = leg['lanes']
            l['radar'] = leg['radar']
            l['groups'] = leg['groups']
            l['segments'] = leg['segments']

            legs[leg['name']] = l

        for connection in intersection['connections']:
            connections.append(Connection(
                connection['index'],
                connection['groups'],
                connection['priority']
            ))

        env = TrafficSimulationEnvHandler(start_time, 
                                        test_duration_seconds,
                                        model_folder,
                                        intersection['groups'],
                                        connections,
                                        intersection['junction'],
                                        signal_groups,
                                        legs,
                                        allowed_green_signal_combinations=intersection['allowed_green_signal_combinations'],
                                        amber_time=4,
                                        red_amber_time=2,
                                        min_green_time=6)

        return env
        
    return None

def load_and_run_simulation(configuration_file, start_time, test_duration_seconds, random_state, input_q, output_q, error_q):
    env = load_configuration(configuration_file, start_time, test_duration_seconds)
    env.set_queues(input_q, output_q, error_q)

    env.set_random_state(random_state)
    env.run_simulation()
    return env.get_observable_state()

if 'SUMO_HOME' in os.environ:
    tools = os.path.join(os.environ['SUMO_HOME'], 'tools')
    sys.path.append(tools)

lock = threading.Lock()

class Connection:
    def __init__(self, number, groups, priority):
        self.number = number
        self.groups = groups
        self.priority = priority

class TrafficSimulationEnvHandler():
    def __init__(self, 
                 start_time, 
                 test_duration_seconds, 
                 model_folder,
                 groups, 
                 connections, 
                 junction, 
                 signal_groups,
                 legs,
                 allowed_green_signal_combinations,
                 amber_time, 
                 red_amber_time,
                 min_green_time) -> None:
        
        # Initialize simulation
        self._game_ticks = 0
        self._total_score = 0
        self._start_time = start_time
        self._test_duration_seconds = test_duration_seconds
        self._model_folder = model_folder
        self._random = True

        self.maxdistance = 100
        self.groups = groups
        self.connections = connections
        
        self.junction = junction
        self.signal_groups = signal_groups

        self.legs_dto = []
        self.intern_legs = legs

        for leg_name, l in legs.items():
            # Populate the array for the observable state
            self.legs_dto.append(LegDto(name=leg_name, 
                                    lanes=l['lanes'],
                                    signal_groups=l['groups']))
            
        self.allowed_green_signal_combinations = {}

        for g in allowed_green_signal_combinations:           
            self.allowed_green_signal_combinations[g['signal'][0]] = g['allowed']


        self.allowed_green_signal_comb_dto = []

        for g in allowed_green_signal_combinations:
            self.allowed_green_signal_comb_dto.append(AllowedGreenSignalCombinationDto(name=g['signal'][0], groups=g['allowed']))

        self.amber_time = amber_time
        self.red_amber_time = red_amber_time
        self.min_green_time = min_green_time

        self.group_states = {}

        for group in groups:
            self.group_states[group] = ('red', 0)

        self.next_groups = {}

        for group in groups:
            self.next_groups[group] = 'red'

        self.vehicle_waiting_time = {}
        self.observable_state = TrafficSimulationPredictRequestDto(
            vehicles=[],
            total_score=0,
            simulation_ticks=0,
            signals=[],
            signal_groups=self.signal_groups,
            legs=self.legs_dto,
            allowed_green_signal_combinations=self.allowed_green_signal_comb_dto,
            is_terminated=False
        )

        self._is_initialized = False
        self._simulation_is_running = False
        self.simulation_ticks = 0

        self.delay_penalty_coefficient = 1.5
        self.delay_penalty_start_seconds = 90
        self.warm_up_ticks = 10

        self.errors = []

        self._traci_connection = None

        self._input_queue = None
        self._output_queue = None
        self._error_queue = None

    def set_queues(self, input_q, output_q, error_q):
        self._input_queue = input_q
        self._output_queue = output_q
        self._error_queue = error_q
        
    def distance_to_stop(self, vehicle):
        for (intersection, _, distance, _) in self._traci_connection.vehicle.getNextTLS(vehicle):
            if intersection == self.junction:
                return distance
        return None
    
    def set_random_state(self, random):
        self._random = random

    def _calculate_score(self):
        score = 0.0

        for vehicle, waiting_time in self.vehicle_waiting_time.items():
            score += waiting_time

            if waiting_time > self.delay_penalty_start_seconds:
                # print((self.vehicle_waiting_time[vehicle] - self.delay_penalty_start_seconds)**self.delay_penalty_coefficient)
                score += (self.vehicle_waiting_time[vehicle] - self.delay_penalty_start_seconds)**self.delay_penalty_coefficient


        return score
    
    def get_simulation_is_running(self):
        if self._is_initialized == False:
            return True
        else:
            return self._simulation_is_running
    
    def get_simulation_ticks(self): 
        return self.simulation_ticks
    
    def get_observable_state(self):
        return self.observable_state
    
    def _validate_next_signals(self, next_groups):

        all_signals = {}
        logic_errors = []
        green_lights = []

        # Per default, all signals are red
        for s in self.next_groups:
            all_signals[s] = "red"

        for group, color in next_groups.items():
            if not group in self.next_groups:
                # Is this even possible to get here?
                logic_errors.append(f"Invalid signal group {group} at time step {self.get_simulation_ticks()}")
                continue

            c = color.lower()
            all_signals[group] = c

            if c == 'green':
                green_lights.append(group)

        # Check the logic according to the green light combinations
        for group, color in all_signals.items():
            if color == "green":
                # Check if we can allow this green light in combination with the other green light requests

                for other_green_lights in green_lights:
                    if group == other_green_lights:
                        continue

                    if not other_green_lights in self.allowed_green_signal_combinations[group]:
                        green_lights.remove(group)
                        logic_errors.append(f"Invalid green light combination at time step {self.get_simulation_ticks()}: {group} and {other_green_lights}. Removed {group} from green lights.")
                        break


        # Set the green lights in the next groups
        for group in green_lights:
            self.next_groups[group] = 'green'

        if len(logic_errors) == 0:
            return None

        logger.info(f"logic_errors: {logic_errors}")
        return ";".join(logic_errors)
                    
    def set_next_signals(self, next_groups):

        errors = self._validate_next_signals_tiny(next_groups)
        
        return errors
    
    def _validate_next_signals_tiny(self, next_groups):
        for group, color in next_groups.items():

            command_color = color.lower()
            self.next_groups[group] = command_color

    def _update_group_states(self, next_groups):

        for group, color in next_groups.items():
            if not group in self.group_states:
                continue
            current_color, time = self.group_states[group]
            if color == current_color:
                self.group_states[group] = (current_color, time+1)
            elif current_color == 'redamber':
                if time == self.red_amber_time:
                    self.group_states[group] = ('green', 1)
                else:
                    self.group_states[group] = ('redamber', time+1)
            elif current_color == "amber":
                if time == self.amber_time:
                    self.group_states[group] = ('red', 1)
                else:
                    self.group_states[group] = ('amber', time+1)
            elif color == 'red' and current_color == 'green':
                if time >= self.min_green_time:
                    self.group_states[group] = ('amber', 1)
                else:
                    self.group_states[group] = ('green', time+1)
            elif color == 'green' and current_color == 'red':
                self.group_states[group] = ('redamber', 1)
            else:
                raise Exception("Invalid state transition at tick {self.simulation_ticks}, {current_color} -> {color}")
            
    def _color_to_letter(self, color):
        if color == 'red':
            return 'r'
        elif color == 'amber' or color == 'redamber':
            return 'y'
        elif color == 'green':
            return 'g'
        else:
            raise ValueError(f"Got unknown color {color}")

    def _get_phase_string(self):
        res = ""
        for connection in self.connections:
            to_set = 'r'
            for g in connection.groups:
                (color, _time) = self.group_states[g]
                color = self._color_to_letter(color)
                if to_set == 'r':
                    to_set = color
                elif to_set == 'y' and color == 'g':
                    to_set == 'g'
                elif to_set == 'g' or to_set == 'y':
                    pass
                else:
                    raise ValueError("Invalid state reached in get_phase_string")
            if to_set == 'g' and connection.priority:
                to_set = 'G'
            res += to_set
        assert(len(res) == len(self.connections))

        return res

    def _set_signal_state(self):
        phase_string = self._get_phase_string()
        
        self._traci_connection.trafficlight.setRedYellowGreenState(
            self.junction, phase_string)
        
    def _update_vehicles(self):
                        
        observed_vehicles = []

        for leg_name, values in self.intern_legs.items():
            segments = values['segments']

            for segment in segments:
                vehicles = list(traci.edge.getLastStepVehicleIDs(segment))
                for vehicle in vehicles:
                    distance = self.distance_to_stop(vehicle)
                    if distance == None or distance > self.maxdistance:
                        continue
                    vehicle_speed = abs(traci.vehicle.getSpeed(vehicle))

                    observed_vehicles.append(VehicleDto(speed=round(vehicle_speed, 1), 
                                                        distance_to_stop=round(distance, 1),
                                                        leg=leg_name))

                    if vehicle_speed < 0.5: # Vehicle travels at less than 1.8 km/h
                        if vehicle not in self.vehicle_waiting_time:
                            self.vehicle_waiting_time[vehicle] = 0
                        self.vehicle_waiting_time[vehicle] += 1

        return observed_vehicles

    def demo(self):
        sumoBinary = checkBinary('sumo')

        # logger.info('Traffic simulation - starting sumo....')

        sim_instance = uuid4().hex

        traci.start([sumoBinary, "--start", "--random", "--quit-on-end", "-c", (self._model_folder / "net.sumocfg").as_posix()], label=sim_instance)
        self._traci_connection = traci.getConnection(sim_instance)
        self._is_initialized = True

        simulationTicks = self.warm_up_ticks

        self.set_next_signals({
            'B2': 'green',
            'B1': 'green'
        })

        for i in range(simulationTicks):
            self._run_one_tick()

        # logger.info('Traffic simulation - finished....')

        self._traci_connection.close()

        return self.observable_state

    def _run_one_tick(self, terminates_now=False):
        self._traci_connection.simulationStep()
        self.simulation_ticks += 1

        observed_vehicles = []
        signals = []

        # Get the current state of the simulation
        observed_vehicles = self._update_vehicles()

        # Update the score
        self._total_score = self._calculate_score()

        # Get the next phase from the request and set it
        with lock:
            try:
                if self._input_queue:
                    next_groups = self._input_queue.get_nowait()

                    signal_logic_errors = self.set_next_signals(next_groups)

                    if self._error_queue and signal_logic_errors:
                        self._error_queue.put(signal_logic_errors)

                self._update_group_states(self.next_groups)
            except Exception as e:
                self.errors.append(e)

        self._set_signal_state()

        for group, state in self.group_states.items():
            signals.append(SignalDto(name=group, state=state[0]))

        # Update the observable state
        self.observable_state = TrafficSimulationPredictRequestDto(
            vehicles=observed_vehicles,
            total_score=self._total_score,
            simulation_ticks=self.simulation_ticks,
            signals=signals,
            legs=self.legs_dto,
            signal_groups=self.signal_groups,
            allowed_green_signal_combinations=self.allowed_green_signal_comb_dto,
            is_terminated=terminates_now
        )       

        if self._output_queue:
            self._output_queue.put(self.observable_state)         

    def run_simulation(self):

        self._simulation_is_running = True

<<<<<<< HEAD
        # logger.info('Traffic simulation - starting sumo....')
        sumoBinary = checkBinary(sumo_version)
=======
        logger.info('Traffic simulation - starting sumo....')
        sumoBinary = checkBinary('sumo')
>>>>>>> e9637320

        sim_instance = uuid4().hex

        if self._random:
            traci.start([sumoBinary, "--start", "--random", "--quit-on-end", "-c", (self._model_folder / "net.sumocfg").as_posix()], label=sim_instance)
        else:
            traci.start([sumoBinary, "--start", "--quit-on-end", "-c", (self._model_folder / "net.sumocfg").as_posix()], label=sim_instance)

        self._traci_connection = traci.getConnection(sim_instance)
        self._is_initialized = True
        
        self.simulation_ticks = 0

        for i in range(self.warm_up_ticks):
            self._run_one_tick()

        while True:
            # if self.simulation_ticks % 50 == 0:
            #     logger.info(f'Traffic simulation - tick {self.simulation_ticks}....')
                # print('Reward: ', self._total_score)
            
            if self.simulation_ticks < (self._test_duration_seconds + self.warm_up_ticks):
                self._run_one_tick()
                sleep(sleep_time)
            else:
                self._run_one_tick(terminates_now=True)
                break
            
            

        self._traci_connection.close()
        self._simulation_is_running = False
        # print('Reward: ', self._total_score)









    
    <|MERGE_RESOLUTION|>--- conflicted
+++ resolved
@@ -453,13 +453,8 @@
 
         self._simulation_is_running = True
 
-<<<<<<< HEAD
-        # logger.info('Traffic simulation - starting sumo....')
+        logger.info('Traffic simulation - starting sumo....')
         sumoBinary = checkBinary(sumo_version)
-=======
-        logger.info('Traffic simulation - starting sumo....')
-        sumoBinary = checkBinary('sumo')
->>>>>>> e9637320
 
         sim_instance = uuid4().hex
 
