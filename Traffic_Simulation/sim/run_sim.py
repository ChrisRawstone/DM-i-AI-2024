from multiprocessing import Process, Queue
from time import sleep, time
from environment import load_and_run_simulation
import numpy as np
from typing import List, Dict

# Define the overlap duration in ticks (assuming 1 tick corresponds to 1 second)
OVERLAP_DURATION_TICKS = 1

<<<<<<< HEAD
##########################################
# Helper functions for traffic signal optimization
##########################################

def extract_data_for_optimization(request):
    """
    Extract vehicle speeds and distances for each leg in the simulation.
    
    Args:
        request (TrafficSimulationPredictRequestDto): The current state of the simulation.
    
    Returns:
        Dict: A dictionary with leg names as keys, containing lists of vehicle speeds and distances.
    """
    # Initialize dictionary to hold vehicle data (speeds and distances) for each leg
    leg_data = {leg.name: {'speeds': [], 'distances': []} for leg in request.legs}

    # Accumulate data for each vehicle in its corresponding leg
    for vehicle in request.vehicles:
        leg_name = vehicle.leg  # The leg the vehicle belongs to
        leg_data[leg_name]['speeds'].append(vehicle.speed)
        leg_data[leg_name]['distances'].append(vehicle.distance_to_stop)

    return leg_data

def estimate_acceleration_by_distance(speed, distance, current_phase, phase):
    """
    Estimate vehicle acceleration based on its speed and distance to stop.
    
    Args:
        speed (float): The speed of the vehicle.
        distance (float): The distance of the vehicle to the stop line.
        current_phase (int): The current phase of the traffic signal.
        phase (int): The phase under evaluation.
    
    Returns:
        float: Estimated acceleration based on the current phase.
    """
    if speed == 0:
        return 0
    elif current_phase == phase:
        return 2.6  # Positive acceleration if in the same phase
    else:
        return -4.6  # Deceleration if changing phases

def estimate_queue_length(leg_data, vth, dth):
    """
    Estimate the number of queued vehicles based on speed and distance thresholds.
    
    Args:
        leg_data (Dict): Vehicle data containing speeds and distances for a leg.
        vth (float): Speed threshold for considering a vehicle as queued.
        dth (float): Distance threshold for considering a vehicle as queued.
    
    Returns:
        int: Estimated number of queued vehicles.
    """
    car_speeds = leg_data['speeds']
    car_distances = leg_data['distances']
    return sum(1 for v, d in zip(car_speeds, car_distances) if v < vth and d < dth)

def estimate_arrivals(leg_data, delta_t, current_phase, phase):
    """
    Estimate the number of vehicle arrivals at the intersection.
    
    Args:
        leg_data (Dict): Vehicle data for a leg.
        delta_t (float): Time interval for estimation.
        current_phase (int): The current signal phase.
        phase (int): The phase under evaluation.
    
    Returns:
        int: Estimated number of vehicle arrivals.
    """
    speeds = leg_data['speeds']
    distances = leg_data['distances']
    accelerations = [estimate_acceleration_by_distance(speed, distance, current_phase, phase) for speed, distance in zip(speeds, distances)]
    
    arrivals = []
    for v_i, a_i in zip(speeds, accelerations):
        if a_i == 0:
            a_i = 0.01  # Avoid division by zero
        arrivals.append(np.sign(max(0, delta_t - v_i / a_i)))
    
    return sum(arrivals)

def estimate_departures(leg_data, delta_t, saturation_flow_rate, current_phase_condition, yellow_time, current_phase, phase):
    """
    Estimate the number of vehicle departures during the signal phase.
    
    Args:
        leg_data (Dict): Vehicle data for a leg.
        delta_t (float): Time interval for estimation.
        saturation_flow_rate (float): Maximum flow rate.
        current_phase_condition (str): Condition of the current signal phase (e.g., 'c1', 'c2', etc.).
        yellow_time (float): Duration of the yellow signal.
        current_phase (int): The current signal phase.
        phase (int): The phase under evaluation.
    
    Returns:
        int: Estimated number of vehicle departures.
    """
    if current_phase_condition == 'c1':
        return saturation_flow_rate * delta_t
    elif current_phase_condition == 'c2':
        speeds = leg_data['speeds']
        distances = leg_data['distances']
        accelerations = [estimate_acceleration_by_distance(speed, distance, current_phase, phase) for speed, distance in zip(speeds, distances)]
        
        departures = []
        for v_i, d_i, a_i in zip(speeds, distances, accelerations):
            delta_L = v_i * (delta_t - yellow_time) + 0.5 * a_i * (delta_t - yellow_time)**2 - d_i
            departure = np.sign(max(0, -delta_L))
            departures.append(departure)
        
        return sum(departures)
    else:
        return 0

def calculate_payoff(current_phase, leg_data, delta_t, saturation_flow_rate, yellow_time, phase):
    """
    Calculate the payoff (reward) for staying in or switching from the current signal phase.
    
    Args:
        current_phase (int): The current signal phase.
        leg_data (Dict): Vehicle data for all legs.
        delta_t (float): Time interval for estimation.
        saturation_flow_rate (float): Maximum flow rate.
        yellow_time (float): Duration of the yellow signal.
        phase (int): The phase under evaluation.
    
    Returns:
        Tuple: The rewards for staying in the current phase and switching to the next phase.
    """
    current_phase_leg_data = list(leg_data.values())[phase]
    queue_length = estimate_queue_length(current_phase_leg_data, 1, 100)
    arrivals = estimate_arrivals(current_phase_leg_data, delta_t, current_phase, phase)
    
    if phase == current_phase:
        departures_stay = estimate_departures(current_phase_leg_data, delta_t, saturation_flow_rate, 'c1', yellow_time, current_phase, phase)
        departures_switch = estimate_departures(current_phase_leg_data, delta_t, saturation_flow_rate, 'switch', yellow_time, current_phase, phase)
    elif phase == (current_phase + 1) % 4:
        departures_stay = estimate_departures(current_phase_leg_data, delta_t, saturation_flow_rate, 'stay', yellow_time, current_phase, phase)
        departures_switch = estimate_departures(current_phase_leg_data, delta_t, saturation_flow_rate, 'c2', yellow_time, current_phase, phase)
    else:
        departures_stay = 0
        departures_switch = 0
    
    reward_stay = queue_length + arrivals - departures_stay
    reward_switch = queue_length + arrivals - departures_switch
    
    return reward_stay, reward_switch

def compute_pareto_solution(leg_data, current_phase, delta_t, saturation_flow_rate, yellow_time, min_green_time, max_green_time, green_durations, stay_will=0.6):
    """
    Compute the Pareto-optimal solution for whether to stay in the current phase or switch to the next.
    
    Args:
        leg_data (Dict): Vehicle data for all legs.
        current_phase (int): The current signal phase.
        delta_t (float): Time interval for estimation.
        saturation_flow_rate (float): Maximum flow rate.
        yellow_time (float): Duration of the yellow signal.
        min_green_time (int): Minimum green time for a phase.
        max_green_time (int): Maximum green time for a phase.
        green_durations (List[int]): List of green durations for each phase.
        stay_will (float): Weight factor for staying in the current phase.
    
    Returns:
        Tuple: The next phase and a boolean indicating if the switch should happen.
    """
    if green_durations[current_phase] < min_green_time:
        return current_phase, False  # Stay in current phase
    if green_durations[current_phase] >= max_green_time:
        return (current_phase + 1) % 4, True  # Force switch to next phase
    
    phases = [0, 1, 2, 3]
    stay_current, switch_current = calculate_payoff(current_phase, leg_data, delta_t, saturation_flow_rate, yellow_time, current_phase)
    next_phase = (current_phase + 1) % len(phases)
    
    stay_next, switch_next = calculate_payoff(current_phase, leg_data, delta_t, saturation_flow_rate, yellow_time, next_phase)
    
    other_1 = (current_phase + 2) % len(phases)
    other_2 = (current_phase + 3) % len(phases)
    
    stay_next_1, switch_next_1 = calculate_payoff(current_phase, leg_data, delta_t, saturation_flow_rate, yellow_time, other_1)
    stay_next_2, switch_next_2 = calculate_payoff(current_phase, leg_data, delta_t, saturation_flow_rate, yellow_time, other_2)
    
    R_Pc_next = 0.6 * stay_next + 0.3 * stay_next_1 + 0.1 * stay_next_2
    R_Pc_switch = 0.6 * switch_next + 0.6 * switch_next_1 + 0.6 * switch_next_2
    
    stay_stay = 0.8 * stay_current + 0.2 * R_Pc_next
    switch_switch = 0.8 * switch_current + 0.2 * R_Pc_switch
    
    if stay_will * stay_stay > (1 - stay_will) * switch_switch:
        return current_phase, False
    else:
        return next_phase, True
=======
def run_game():
>>>>>>> e9637320

##########################################
# Main simulation function
##########################################

def run_game():
    """
    Main function to run the traffic simulation and control signal phases.
    """
    test_duration_seconds = 300  # Total simulation time in seconds
    random = True
    configuration_file = "models/1/glue_configuration.yaml"  # Configuration file for simulation
    start_time = time()

    input_queue = Queue()  # Queue for sending signal states to the simulation
    output_queue = Queue()  # Queue for receiving state updates from the simulation
    error_queue = Queue()  # Queue for handling errors

    # Start the simulation in a separate process
    p = Process(target=load_and_run_simulation, args=(configuration_file,
                                                      start_time,
                                                      test_duration_seconds,
                                                      random,
                                                      input_queue,
                                                      output_queue,
                                                      error_queue))
    p.start()

    # Wait for the simulation to start
    sleep(0.2)

    num_phases = 4  # Number of phases in the signal cycle
    current_phase = 0  # Start with phase 1
    delta_t = 6  # Time step for phase changes
    saturation_flow_rate = 1.1  # Maximum flow rate
    yellow_time = 3  # Duration of yellow signal
    min_green_time = 6  # Minimum green time for a phase
    max_green_time = 30  # Maximum green time for a phase
    stay_will = 0.6  # Weight factor for staying in the current phase

    # Define the signal groups for each phase
    phase_signals = {
        0: ['A1', 'A1LeftTurn'],  # Phase 1
        1: ['A2', 'A2LeftTurn'],  # Phase 2
        2: ['B1', 'B1LeftTurn'],  # Phase 3
        3: ['B2', 'B2LeftTurn']   # Phase 4
    }

    green_durations = [0] * num_phases  # Track how long each phase has been green
    overlap_ticks_remaining = 0  # Track overlap duration between phase switches
    next_phase = current_phase  # Initialize next phase

    while True:
        # Get the current simulation state from the output queue
        state = output_queue.get()

        if state.is_terminated:
<<<<<<< HEAD
            break  # Exit the loop if the simulation is finished

        # Extract vehicle data from the simulation state
        leg_data = extract_data_for_optimization(state)

        # Compute whether to stay in the current phase or switch to the next
        next_phase_decision, should_switch = compute_pareto_solution(leg_data,
                                                                     current_phase,
                                                                     delta_t,
                                                                     saturation_flow_rate,
                                                                     yellow_time,
                                                                     min_green_time,
                                                                     max_green_time,
                                                                     green_durations,
                                                                     stay_will)

        if overlap_ticks_remaining > 0:
            # During overlap, both current and next phase signals stay green
            overlap_ticks_remaining -= 1
            green_signal_group = phase_signals[current_phase] + phase_signals[next_phase]
            if overlap_ticks_remaining == 0:
                # Once overlap is done, switch to the next phase
                current_phase = next_phase
                green_durations = [0] * num_phases  # Reset green durations
        else:
            if should_switch:
                # Start the overlap between current and next phase
                next_phase = next_phase_decision
                overlap_ticks_remaining = OVERLAP_DURATION_TICKS
                green_signal_group = phase_signals[current_phase] + phase_signals[next_phase]
            else:
                # Continue with the current phase
                green_durations[current_phase] += 1
                green_signal_group = phase_signals[current_phase]

        # Update signal states for the simulation
        all_signals = state.signal_groups
        response_signals = {signal_group: "green" if signal_group in green_signal_group else "red" for signal_group in all_signals}

        # Send the updated signals to the simulation
        input_queue.put(response_signals)

    print(f"Simulation complete. Total score: {state.total_score}")
=======
            p.join()
            break
        
        # Insert your own logic here to parse the state and 
        # select the next action to take

        print(f'Vehicles: {state.vehicles}')
        print(f'Signals: {state.signals}')

        signal_logic_errors = None
        prediction = {}
        prediction["signals"] = []

        if state.simulation_ticks % 30 == 0:
            prediction["signals"].append({"name": "A1", "state": "green"})
        elif state.simulation_ticks % 30 == 15:
            prediction["signals"].append({"name": "A1", "state": "red"})
        
        # Update the desired phase of the traffic lights
        next_signals = {}
        current_tick = state.simulation_ticks

        for signal in prediction['signals']:
            actions[current_tick] = (signal['name'], signal['state'])
            next_signals[signal['name']] = signal['state']

        signal_logic_errors = input_queue.put(next_signals)

        if signal_logic_errors:
            errors.append(signal_logic_errors)



    # End of simulation, return the score

    # Transform the score to the range [0, 1]
    if state.total_score == 0:
        state.total_score = 1e9

    inverted_score = 1. / state.total_score


    return inverted_score
>>>>>>> e9637320

if __name__ == '__main__':
    run_game()<|MERGE_RESOLUTION|>--- conflicted
+++ resolved
@@ -6,8 +6,6 @@
 
 # Define the overlap duration in ticks (assuming 1 tick corresponds to 1 second)
 OVERLAP_DURATION_TICKS = 1
-
-<<<<<<< HEAD
 ##########################################
 # Helper functions for traffic signal optimization
 ##########################################
@@ -161,6 +159,7 @@
     
     return reward_stay, reward_switch
 
+
 def compute_pareto_solution(leg_data, current_phase, delta_t, saturation_flow_rate, yellow_time, min_green_time, max_green_time, green_durations, stay_will=0.6):
     """
     Compute the Pareto-optimal solution for whether to stay in the current phase or switch to the next.
@@ -206,9 +205,6 @@
         return current_phase, False
     else:
         return next_phase, True
-=======
-def run_game():
->>>>>>> e9637320
 
 ##########################################
 # Main simulation function
@@ -266,7 +262,7 @@
         state = output_queue.get()
 
         if state.is_terminated:
-<<<<<<< HEAD
+
             break  # Exit the loop if the simulation is finished
 
         # Extract vehicle data from the simulation state
@@ -302,6 +298,8 @@
                 green_durations[current_phase] += 1
                 green_signal_group = phase_signals[current_phase]
 
+
+
         # Update signal states for the simulation
         all_signals = state.signal_groups
         response_signals = {signal_group: "green" if signal_group in green_signal_group else "red" for signal_group in all_signals}
@@ -310,51 +308,6 @@
         input_queue.put(response_signals)
 
     print(f"Simulation complete. Total score: {state.total_score}")
-=======
-            p.join()
-            break
-        
-        # Insert your own logic here to parse the state and 
-        # select the next action to take
-
-        print(f'Vehicles: {state.vehicles}')
-        print(f'Signals: {state.signals}')
-
-        signal_logic_errors = None
-        prediction = {}
-        prediction["signals"] = []
-
-        if state.simulation_ticks % 30 == 0:
-            prediction["signals"].append({"name": "A1", "state": "green"})
-        elif state.simulation_ticks % 30 == 15:
-            prediction["signals"].append({"name": "A1", "state": "red"})
-        
-        # Update the desired phase of the traffic lights
-        next_signals = {}
-        current_tick = state.simulation_ticks
-
-        for signal in prediction['signals']:
-            actions[current_tick] = (signal['name'], signal['state'])
-            next_signals[signal['name']] = signal['state']
-
-        signal_logic_errors = input_queue.put(next_signals)
-
-        if signal_logic_errors:
-            errors.append(signal_logic_errors)
-
-
-
-    # End of simulation, return the score
-
-    # Transform the score to the range [0, 1]
-    if state.total_score == 0:
-        state.total_score = 1e9
-
-    inverted_score = 1. / state.total_score
-
-
-    return inverted_score
->>>>>>> e9637320
 
 if __name__ == '__main__':
     run_game()